--- conflicted
+++ resolved
@@ -67,23 +67,16 @@
 import string
 import subprocess
 import time
-import urlparse
+import urllib.parse
 
 import distutils.version
 import Levenshtein
 
-<<<<<<< HEAD
+from . import biosl
 from . import commonl
 from .commonl import yamll
 from . import tc
 from . import tl
-=======
-import biosl
-import commonl
-import commonl.yamll
-import tc
-import tl
->>>>>>> 4f2624cd
 from . import msgid_c
 
 def image_spec_to_tuple(i):
@@ -2362,14 +2355,9 @@
     ap.set_defaults(func = cmdline_pos_capability_list)
 
 
-<<<<<<< HEAD
+# FIXME: this should be moved somewhere else, it is a mess
 from . import pos_multiroot	# pylint: disable = wrong-import-order,wrong-import-position,relative-import
 from . import pos_uefi		# pylint: disable = wrong-import-order,wrong-import-position,relative-import
-=======
-# FIXME: this should be moved somewhere else, it is a mess
-import pos_multiroot	# pylint: disable = wrong-import-order,wrong-import-position,relative-import
-import pos_uefi		# pylint: disable = wrong-import-order,wrong-import-position,relative-import
->>>>>>> 4f2624cd
 capability_register('mount_fs', 'multiroot', pos_multiroot.mount_fs)
 capability_register('boot_to_pos', 'pxe', target_power_cycle_to_pos_pxe)
 capability_register('boot_to_normal', 'pxe', target_power_cycle_to_normal_pxe)
@@ -2414,7 +2402,7 @@
     """
     # resolve locally, since the iPXE environment has a harder time
     # resolving
-    url = urlparse.urlparse(target.kws['pos_http_url_prefix'])
+    url = urllib.parse.urlparse(target.kws['pos_http_url_prefix'])
     url_resolved = url._replace(
         netloc = url.hostname.replace(url.hostname,
                                       socket.gethostbyname(url.hostname)))
