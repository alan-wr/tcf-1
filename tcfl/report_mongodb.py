#! /usr/bin/python
#
# Copyright (c) 2017-20 Intel Corporation
#
# SPDX-License-Identifier: Apache-2.0
#
"""Report data to a MongoDB database
---------------------------------

This driver dumps all reported data to a MongoDB database, creating
one document per testcase.

Each document is a dictionary hierarchy of which includes summary data
and detailed messages and attachments.

See :class:`tcfl.report_mongodb.driver <driver>` for configuration
details.

The execution messages (pass/errr/fail/skip/block) are stored in a
subdocument called *results*. Data reports in a subdocument called
*data*.

For each testcase and the targets where it is ran on (identified by a
*hashid*) we generate a *document*; each report done for that this
*hashid* is a *record* in said document with any attachments stored.

Testcase execution results
^^^^^^^^^^^^^^^^^^^^^^^^^^

Each result document is keyed by *runid:hashid* and structured
as:

- result
- runid
- hashid
- tc_name
- target_name
- target_types
- target_server
- timestamp
- targets: dict of keyed by target name

  - TARGETNAME:

    - id
    - server
    - type
    - bsp_model

- results: list of

  - timestamp
  - ident
  - level
  - tag
  - message
  - attachments

- data: dictionary of data domain, name and value

Notes:

- When a field is missing we don't insert it to save space, it
  has to be considered an empty string (if we expected one) or
  none present


Troubleshooting
^^^^^^^^^^^^^^^

- When giving SSL and passwords in the URL, the connection fails
  with messages such as *ConfigurationError: command SON(...)
  failed: auth failed*

  The installation of PyMongo in your system might be too old, we
  need > v3.

Pending
^^^^^^^

- when told to store an attachment PyMongo can't take, it is just
  throwing an exception--we shall convert that to something so the
  document is not lost
"""

import codecs
import datetime
import os
import types

import pymongo

import commonl
import tcfl
import tcfl.tc

class driver(tcfl.tc.report_driver_c):
    """
    Report results of testcase execution into a MongoDB database

    The records are written to a database pointed to by MongoDB URL :attr:`url`,
    database name :attr:`db_name`, collection :attr:`collection name`.

    **Usage**

    1. Ensure you have a access to a MongoDB in ``HOST:PORT``,
       where you can create (or there is already) a database called
       ``DATABASENAME``.

    2. Create a TCF configuration file
       ``{/etc/tcf,~,.}/.tcf/conf_mongodb.py`` with:

       .. code-block:: python

          import tcfl.report_mongodb
          m = tcfl.report_mongodb.driver(
              url = "mongodb://HOST:PORT", # Or a more complex mongodb URL
              db_name = "DATABASENAME",
              collection_name = "COLLECTIONNAME"
          )
          # Optional: modify the record before going in
          m.complete_hooks.append(SOMEHOOKFUNCTION)
          tcfl.tc.report_driver_c.driver_add(m)

    :param str url: MongoDB URL where to connect to

    :param str db_name: name of the database to which to connect

    :param str collection_name: name of the collection in the database
      to fill out

    :param dict extra_params: MongoDB client extra params, as described in
       :class:`pymongo.mongo_client.MongoClient`; this you want to use
       to configure SSL, such as:

       .. code-block:: python

          tcfl.report_mongodb.report_mongodb_c.extra_params = dict(
              ssl_keyfile = PATH_TO_KEY_FILE,
              ssl_certfile = PATH_TO_CERT_FILE,
              ssl_ca_certs = PATH_TO_CA_FILE,
          )
    """
    def __init__(self, url, db_name, collection_name, extra_params = None):
        assert isinstance(url, str)
        assert isinstance(db_name, str)
        assert isinstance(collection_name, str)
        assert extra_params == None or isinstance(extra_params, dict)

        tcfl.tc.report_driver_c.__init__(self)
        # Where we keep all the file descriptors to the different
        # files we are writing to based on the code
        self.docs = {}
        self.mongo_client = None
        self.db = None
        self.results = None
        # It might happen dep on the version of pymongo that we get
        # this if we pass the data structure over forks and then it
        # doesn't work:
        #
        #   /usr/lib64/python2.7/site-packages/pymongo/topology.py:149:
        #     UserWarning: MongoClient opened before fork. Create
        #     MongoClient only after forking. See PyMongo's documentation
        #     for details:
        #     http://api.mongodb.org/python/current/faq.html#is-pymongo-fork-safe
        #
        #   "MongoClient opened before fork. Create MongoClient only "
        #
        # So we record on _mongo_setup() what was the PID we used to
        # create it and when we recheck if we have to call
        # _mongo_setup() again, we also do it if we are in a different PID.
        self.made_in_pid = None

        self.url = url
        self.db_name = db_name
        self.collection_name = collection_name
        self.extra_params = extra_params if extra_params else dict()

        #: List of functions to run when a document is completed before
        #: uploading to MongoDB; each is passed the arguments:
        #:
        #: :param tcfl.tc.tc_c _tc: testcase object
        #: :param str runid: current TC's runid
        #: :param str hashid: current TC's hashid
        #: :param str tc_name: current testcase name
        #: :param dict doc: current document that will be inserted into
        #:   the database; the hook function can add fields, but it is not
        #:   recommended modifying existing fields.
        self.complete_hooks = []


    def report(self, reporter, tag, ts, delta,
               level, message,
               alevel, attachments):
        """
        Collect data to report to a MongoDB record

        We accumulate all the data until the completion message and at
        that point we upload to MongoDB.
        """
        # Extreme chitchat we ignore it -- this is mainly the failed
        # to acquire (busy, retrying), which can add to a truckload of
        # messages
        if tag == "INFO" and level >= 6:
            return
        # skip global reporter, not meant to be used here
        if reporter == tcfl.tc.tc_global:
            return

        runid = reporter.kws.get('runid', None)
        hashid = reporter.kws.get('tc_hash', None)
        if not hashid:	            # can't do much if we don't have this
            return

        # Extract the target name where this message came from (if the
        # reporter is a target)
        if isinstance(reporter, tcfl.tc.target_c):
            target_name = " @" + reporter.fullid + reporter.bsp_suffix()
            target_server = reporter.rtb.aka
            target_type = reporter.type
            tc_name = reporter.testcase.name
        elif isinstance(reporter, tcfl.tc.tc_c):
            target_name = None
            target_server = None
            target_type = None
            tc_name = reporter.name
        else:
            raise AssertionError(
                "reporter is not tcfl.tc.{tc,target}_c but %s" % type(reporter))

        doc = self.docs.setdefault((runid, hashid, tc_name),
                                   dict(results = [], data = {}))

        # Summarize the current ident by removing the
        # runid:hashid, which is common to the whole report
        # Otherwise we repeat it all the time, and it doesn't make
        # sense because it is at the top level doc[runid] and
        # doc[hashid] plus it's ID in the DB.
        ident = self.ident_simplify(tcfl.msgid_c.ident(), runid, hashid)
        result = dict(
            timestamp = datetime.datetime.utcnow(),
            ident = ident,
            level = level,
            tag = tag,
            # MongoDB doesn't like bad UTF8, so filter a wee bit
            message = commonl.mkutf8(message) if tag != "DATA" else "",
        )
        if target_name:
            result["target_name"] = target_name
        if target_server:
            result["target_server"] = target_server
        if target_type:
            result["target_type"] = target_type

        if tag == "DATA":
            # We store data attachments in a different place, so it is
            # easier to get to them.
            domain = attachments['domain']
            assert isinstance (domain, str), \
                "data domain name '%s' is a %s, need a string" \
                % (domain, type(domain).__name__)
            # clean up field (domain.name=value), can't have ., $ on start
            # as *domain* and *name* are being used as MongoDB fields,
            # thus must be valid field names.
            domain = domain.replace(".", "_")
            if domain.startswith("$"):
                domain = domain.replace("$", "_", 1)
            name = attachments['name']
            assert isinstance (domain, str), \
                "data name '%s' is a %s, need a string" \
                % (name, type(name).__name__)
            name = name.replace(".", "_")
            if name.startswith("$"):
                name = name.replace("$", "_", 1)
            value = attachments['value']
            doc['data'].setdefault(domain, {})
            if isinstance(value, str):
                # MongoDB doesn't like bad UTF8, so filter a wee bit
                value = commonl.mkutf8(value)
            doc['data'][domain][name] = value
        else:
            if attachments:
                result['attachment'] = {}
                for key, attachment in attachments.items():
                    if attachment == None:
                        continue
                    if isinstance(attachment, commonl.generator_factory_c):
                        for data in attachment.make_generator():
                            if not key in result["attachment"]:
                                result["attachment"][key] = data
                            else:
                                result["attachment"][key] += data
                    elif isinstance(attachment, types.GeneratorType):
                        result["attachment"][key] = ""
                        for data in attachment:
                            # FIXME: this is assuming the attachment is a string...
                            result["attachment"][key] += data
<<<<<<< HEAD
                    elif isinstance(attachment, str):
                        # MongoDB doesn't like bad UTF8, so filter a wee bit
                        result["attachment"][key] = commonl.mkutf8(attachment)
                    else:
                        result["attachment"][key] = attachment
=======
                elif isinstance(attachment, types.GeneratorType):
                    result["attachment"][key] = ""
                    for data in attachment:
                        # FIXME: this is assuming the attachment is a string...
                        result["attachment"][key] += data
                elif isinstance(attachment, basestring):
                    # MongoDB doesn't like bad UTF8, so filter a wee bit
                    result["attachment"][key] = commonl.mkutf8(attachment)
                elif isinstance(attachment, Exception):
                    # We can't really encode everyhing, so we'll take
                    # the message and be done
                    result["attachment"][key] = str(attachment)
                elif isinstance(attachment, tcfl.tc.target_c):
                    result["attachment"][key] = attachment.fullid
                else:
                    result["attachment"][key] = attachment
>>>>>>> 4f2624cd

        doc['results'].append(result)
        del result

        # We file all documents for a RUNID under the same
        # collection
        if message.startswith("COMPLETION"):
            doc['result'] = tag
            self._complete(reporter, runid, hashid, tc_name, doc)
            del self.docs[(runid, hashid, tc_name)]
            del doc

    def _mongo_setup(self):
        # We open a connection each time because it might have
        # been a long time in between and it might have timed out
        self.mongo_client = pymongo.MongoClient(self.url, **self.extra_params)
        self.db = self.mongo_client[self.db_name]
        self.results = self.db[self.collection_name]
        self.made_in_pid = os.getpid()

    def _complete(self, reporter, runid, hashid, tc_name, doc):
        # Deliver to mongodb after adding a few more fields

        doc['runid'] = runid
        doc['hashid'] = hashid
        doc['tc_name'] = tc_name
        doc['timestamp' ] = datetime.datetime.utcnow()
        if runid:
            doc['_id'] = runid + ":" + hashid
        else:
            doc['_id'] = hashid

        doc['target_name'] = reporter.target_group.name \
                             if reporter.target_group else 'n/a'
        if reporter.targets:
            servers = set()		# We don't care about reps in servers
            target_types = []	# Here we want one per target
            doc['targets'] = {}
            # Note this is sorted by target-want-name, the names
            # assigned by the testcase to the targets, so all the
            # types and server lists are sorted by that.
            for tgname in sorted(reporter.targets.keys()):
                target = reporter.targets[tgname]
                doc['targets'][tgname] = dict(
                    server = target.rtb.aka, id = target.id,
                    type = target.type, bsp_model = target.bsp_model)
                servers.add(target.rtb.aka)
                if len(target.rt.get('bsp_models', {})) > 1:
                    target_types.append(target.type + ":" + target.bsp_model)
                else:
                    target_types.append(target.type)
            doc['target_types'] = ",".join(target_types)
            doc['target_servers'] = ",".join(servers)
        else:
            doc['target_types'] = 'static'
            doc['target_servers'] = 'static'

        tags = {}
        components = []
        for tag in reporter._tags:
            (value, _origin) = reporter.tag_get(tag, "", "")
            tags[tag] = str(value)
            if tag == 'components':
                components = value.split()
        doc['tags'] = tags
        doc['components'] = components

        for complete_hook in self.complete_hooks:
            complete_hook(_tc, runid, hashid, tc_name, doc)

        retry_count = 1
        while retry_count <= 3:
            if not self.results or self.made_in_pid != os.getpid():
                self._mongo_setup()
            try:
                # We replace any existing reports for this _id -- if that
                # is not to happen, provide a different runid...
                self.results.find_one_and_replace({ '_id': doc['_id'] },
                                                  doc, upsert = True)
                break
            except pymongo.errors.PyMongoError as e:
                if retry_count <= 3:
                    raise tcfl.tc.blocked_e(
                        "MongoDB error, can't record result: %s" % e)
                else:
                    self.results = None
                    reporter.warning("MongoDB error, reconnecting (%d/3): %s"
                                     % (e, retry_count))

# backwards compat	# COMPAT
report_mongodb_c = driver<|MERGE_RESOLUTION|>--- conflicted
+++ resolved
@@ -295,30 +295,17 @@
                         for data in attachment:
                             # FIXME: this is assuming the attachment is a string...
                             result["attachment"][key] += data
-<<<<<<< HEAD
                     elif isinstance(attachment, str):
                         # MongoDB doesn't like bad UTF8, so filter a wee bit
                         result["attachment"][key] = commonl.mkutf8(attachment)
+                    elif isinstance(attachment, Exception):
+                        # We can't really encode everyhing, so we'll take
+                        # the message and be done
+                        result["attachment"][key] = str(attachment)
+                    elif isinstance(attachment, tcfl.tc.target_c):
+                        result["attachment"][key] = attachment.fullid
                     else:
                         result["attachment"][key] = attachment
-=======
-                elif isinstance(attachment, types.GeneratorType):
-                    result["attachment"][key] = ""
-                    for data in attachment:
-                        # FIXME: this is assuming the attachment is a string...
-                        result["attachment"][key] += data
-                elif isinstance(attachment, basestring):
-                    # MongoDB doesn't like bad UTF8, so filter a wee bit
-                    result["attachment"][key] = commonl.mkutf8(attachment)
-                elif isinstance(attachment, Exception):
-                    # We can't really encode everyhing, so we'll take
-                    # the message and be done
-                    result["attachment"][key] = str(attachment)
-                elif isinstance(attachment, tcfl.tc.target_c):
-                    result["attachment"][key] = attachment.fullid
-                else:
-                    result["attachment"][key] = attachment
->>>>>>> 4f2624cd
 
         doc['results'].append(result)
         del result
