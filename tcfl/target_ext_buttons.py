--- conflicted
+++ resolved
@@ -205,28 +205,17 @@
 
 def _cmdline_button_list(args):
     with msgid_c("cmdline"):
-<<<<<<< HEAD
-        target = tc.target_c.create_from_cmdline_args(args, iface = "buttons")
-        data = target.button.list()
-        for name, state in data.items():
-            if state:
-=======
         target = tc.target_c.create_from_cmdline_args(
             args, iface = extension.iface_name)
         r = target.button.list()
-        for name, state in r.iteritems():
+        for name, state in r.items():
             if state == True:
->>>>>>> a98c22db
                 _state = 'pressed'
             elif state == False:
                 _state = 'released'
-<<<<<<< HEAD
-            print(name + ": " + _state)
-=======
             else:
                 _state = 'n/a'
-            print name + ": " + _state
->>>>>>> a98c22db
+            print(name + ": " + _state)
 
 def _cmdline_setup(argsp):
     ap = argsp.add_parser("button-press", help = "press a button")
